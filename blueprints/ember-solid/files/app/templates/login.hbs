<h2>Log in with your POD provider</h2>

<ul>
  <li><button role="button" {{on "click" (fn this.login "https://solidcommunity.net/")}}>solidcommunity.net</button></li>
  <li><button role="button" {{on "click" (fn this.login "https://solid.redpencil.io/")}}>redpencil.io</button></li>
  <li><button role="button" {{on "click" (fn this.login "https://solidweb.org/")}}>solidweb.org</button></li>
<<<<<<< HEAD
  <li><button role="button" {{on "click" (fn this.login "https://login.inrupt.com/")}}>inrupt</button></li>
  {{#let "" as |provider|}}
    <li>
      <Input @value={{provider}} placeholder="https://your-own-pod-url.org/"/>
      <button role="button" {{on "click" (fn this.login provider)}}>Custom Login</button>
    </li>
  {{/let}}
=======
  <li><button role="button" {{on "click" (fn this.login "https://pod.inrupt.com/")}}>inrupt</button></li>
  <li>
    <Input @value={{this.provider}} placeholder="https://your-own-pod-url.org/" aria-label="Your own POD IDP" />
    <button role="button" {{on "click" (fn this.login this.provider)}}>Custom Login</button>
  </li>
>>>>>>> 56fc1a66
</ul>

{{outlet}}<|MERGE_RESOLUTION|>--- conflicted
+++ resolved
@@ -4,21 +4,11 @@
   <li><button role="button" {{on "click" (fn this.login "https://solidcommunity.net/")}}>solidcommunity.net</button></li>
   <li><button role="button" {{on "click" (fn this.login "https://solid.redpencil.io/")}}>redpencil.io</button></li>
   <li><button role="button" {{on "click" (fn this.login "https://solidweb.org/")}}>solidweb.org</button></li>
-<<<<<<< HEAD
   <li><button role="button" {{on "click" (fn this.login "https://login.inrupt.com/")}}>inrupt</button></li>
-  {{#let "" as |provider|}}
-    <li>
-      <Input @value={{provider}} placeholder="https://your-own-pod-url.org/"/>
-      <button role="button" {{on "click" (fn this.login provider)}}>Custom Login</button>
-    </li>
-  {{/let}}
-=======
-  <li><button role="button" {{on "click" (fn this.login "https://pod.inrupt.com/")}}>inrupt</button></li>
   <li>
     <Input @value={{this.provider}} placeholder="https://your-own-pod-url.org/" aria-label="Your own POD IDP" />
     <button role="button" {{on "click" (fn this.login this.provider)}}>Custom Login</button>
   </li>
->>>>>>> 56fc1a66
 </ul>
 
 {{outlet}}